{
    "name": "rector/rector",
    "description": "Upgrade your application with CLI without any deprecations knowledge.",
    "license": "MIT",
    "authors": [
        { "name": "Tomas Votruba", "email": "tomas.vot@gmail.com", "homepage": "https://tomasvotruba.com" },
        { "name": "Gabriel Caruso", "email": "carusogabriel34@gmail.com", "homepage": "https://github.com/carusogabriel" },
        { "name": "Rector Contributors", "homepage": "https://github.com/rectorphp/rector/graphs/contributors" }
    ],
    "require": {
        "php": "^7.1",
        "jean85/pretty-package-versions": "^1.1",
        "nette/robot-loader": "^3.0",
        "nette/utils": "^2.5",
        "nikic/php-parser": "^4.0",
        "phpdocumentor/reflection-docblock": "^4.3",
        "phpdocumentor/type-resolver": "^0.4",
<<<<<<< HEAD
        "roave/better-reflection": "dev-master#dd2c2d0",
=======
        "rector/better-reflection": "^4.0",
>>>>>>> a503e19e
        "sebastian/diff": "^3.0",
        "symfony/console": "^4.0",
        "symfony/dependency-injection": "^4.0",
        "symfony/finder": "^4.0",
        "symplify/better-reflection-docblock": "^3.2",
        "symplify/package-builder": "^3.2"
    },
    "require-dev": {
        "symplify/easy-coding-standard": "^3.2.28",
        "phpstan/phpstan-shim": "^0.9",
        "phpunit/phpunit": "^7.0",
        "slam/php-cs-fixer-extensions": "^1.13",
        "tracy/tracy": "^2.4"
    },
    "autoload": {
        "psr-4": {
            "Rector\\": "src",
            "Rector\\BetterReflection\\": "packages/BetterReflection/src",
            "Rector\\ConsoleDiffer\\": "packages/ConsoleDiffer/src",
            "Rector\\RectorBuilder\\": "packages/RectorBuilder/src",
            "Rector\\ReflectionDocBlock\\": "packages/ReflectionDocBlock/src",
            "Rector\\NodeTypeResolver\\": "packages/NodeTypeResolver/src",
            "Rector\\NodeTraverserQueue\\": "packages/NodeTraverserQueue/src"
        }
    },
    "autoload-dev": {
        "psr-4": {
            "Rector\\Tests\\": "tests",
            "Rector\\BetterReflection\\Tests\\": "packages/BetterReflection/tests",
            "Rector\\RectorBuilder\\Tests\\": "packages/RectorBuilder/tests",
            "Rector\\ReflectionDocBlock\\Tests\\": "packages/ReflectionDocBlock/tests",
            "Rector\\NodeTypeResolver\\Tests\\": "packages/NodeTypeResolver/tests",
            "Rector\\NodeTraverserQueue\\Tests\\": "packages/NodeTraverserQueue/tests"
        }
    },
    "scripts": {
        "complete-check": [
            "@check-cs",
            "phpunit",
            "@phpstan"
        ],
        "check-cs": "vendor/bin/ecs check bin packages src tests",
        "fix-cs": [
            "vendor/bin/ecs check bin packages src tests --fix",
            "bin/clean_levels.sh"
        ],
        "phpstan": "vendor/bin/phpstan.phar analyse packages src tests --level max --configuration phpstan.neon"
    },
    "bin": [
        "bin/rector",
        "bin/rector_bootstrap.php"
    ],
    "config": {
        "sort-packages": true
    }
}<|MERGE_RESOLUTION|>--- conflicted
+++ resolved
@@ -15,11 +15,7 @@
         "nikic/php-parser": "^4.0",
         "phpdocumentor/reflection-docblock": "^4.3",
         "phpdocumentor/type-resolver": "^0.4",
-<<<<<<< HEAD
-        "roave/better-reflection": "dev-master#dd2c2d0",
-=======
         "rector/better-reflection": "^4.0",
->>>>>>> a503e19e
         "sebastian/diff": "^3.0",
         "symfony/console": "^4.0",
         "symfony/dependency-injection": "^4.0",
